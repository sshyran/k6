--- conflicted
+++ resolved
@@ -97,11 +97,7 @@
 
 [[projects]]
   branch = "master"
-<<<<<<< HEAD
-  digest = "1:ae691b322020292729ed19b9a65a645964fed8850762784442287f6581fd2581"
-=======
   digest = "1:fda79eedf88d4aedeccb193dfeae71522bd806f5fc07ae70f05187cbbd4b1146"
->>>>>>> f665cead
   name = "github.com/dop251/goja"
   packages = [
     ".",
@@ -111,11 +107,7 @@
     "token",
   ]
   pruneopts = "NUT"
-<<<<<<< HEAD
-  revision = "2a7d122434f4f4b5efc89b5f85c744faf9d03666"
-=======
   revision = "0cd29d81c048b6c79afb6ba6a1305bcb70c28740"
->>>>>>> f665cead
 
 [[projects]]
   branch = "master"
